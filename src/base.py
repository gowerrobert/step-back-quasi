import tqdm
import numpy as np
import torch
import copy
import time
import datetime

from torch.utils.data import DataLoader

from .datasets.main import get_dataset, infer_shapes
from .models.main import get_model
from .optim.main import get_optimizer, get_scheduler
from .metrics import Loss

from .utils import l2_norm, grad_norm, ridge_opt_value

class Base:
    def __init__(self, name: str, config: dict, device: str='cpu', data_dir: str='data/'):
        self.name = name
        self.config = copy.deepcopy(config)
        self.data_dir = data_dir

        print("CUDA available? ", torch.cuda.is_available())
        self.device = torch.device(device)
        print("Using device: ", self.device)
        
        self.seed = 1234567
        self.run_seed = 456789 + config.get('run_id', 0)
        
        self.check_config()
        
    def check_config(self):
        
        # create defaults for missing config keys
        if 'batch_size' not in self.config.keys():
            self.config['batch_size'] = 1
        
        if 'dataset_kwargs' not in self.config.keys():
            self.config['dataset_kwargs'] = dict()

        if 'model_kwargs' not in self.config.keys():
            self.config['model_kwargs'] = dict()
        
        # check necessary config keys
        for k in ['loss_func', 'score_func', 'opt']:
            assert k in self.config.keys(), f"You need to specify {k} in the config file."

        return
    
    def setup(self):
        
        #============ Data =================
        self.train_set = get_dataset(config=self.config, split='train', seed=self.seed, path=self.data_dir)
        self.val_set = get_dataset(config=self.config, split='val', seed=self.run_seed, path=self.data_dir)
        
        self.config['_input_dim'], self.config['_output_dim'] = infer_shapes(self.train_set)
        
        # construct train loader
        _gen = torch.Generator()
        _gen.manual_seed(self.run_seed)
        self.train_loader = DataLoader(self.train_set, drop_last=True, shuffle=True, generator=_gen,
                                       batch_size=self.config['batch_size'])
               
        #============ Model ================
        torch.manual_seed(self.seed) # Reseed to have same initialization   
        torch.cuda.manual_seed_all(self.seed)        
        
        self.model = get_model(self.config)
        self.model.to(self.device)
        print(self.model)
        
        #============ Loss function ========
        self.training_loss = Loss(name=self.config['loss_func'], backwards=True)
        
        #============ Optimizer ============
        opt_obj, hyperp = get_optimizer(self.config['opt'])
        
        self._init_opt(opt_obj, hyperp)
        
        self.sched = get_scheduler(self.config['opt'], self.opt)
        
        #============ Results ==============
        opt_val = self._compute_opt_value()
        
        self.results = {'config': self.config,
                        'history': {},
                        'summary': {}}
        
        if opt_val is not None:
            self.results['summary']['opt_val'] = opt_val
        
        return 
    
    def _init_opt(self, opt_obj, hyperp):
        """Initializes the opt object. If your optimizer needs custom commands, add them here."""
        
        self.opt = opt_obj(params=self.model.parameters(), **hyperp)         
        self._custom_closure = False
        
        ### Set self._custom_closure=True if your optimizer needs a custom closure function
        # in that case, self.opt.closure(out, targets) will be executed in .step()
        
        print(self.opt)        
        return
    
    def run(self):
        start_time = str(datetime.datetime.now())
        score_list = []
    
        for epoch in range(self.config['max_epoch']):
            
            # Record metrics
            score_dict = {'epoch': epoch}
            score_dict['lr'] = self.sched.get_last_lr()[0] # must be stored before sched.step()
                           
            # Train one epoch
            s_time = time.time()
            self.train_epoch()
            e_time = time.time()
            
            # Record metrics
            score_dict['train_epoch_time'] = e_time - s_time       
            score_dict['model_norm'] = l2_norm(self.model)        
            score_dict['grad_norm'] = grad_norm(self.model)
                
            # Validation
            with torch.no_grad():
                
                metric_dict = {'loss': Loss(self.config['loss_func'], backwards=False), 
                               'score': Loss(self.config['score_func'], backwards=False)}      
                
                train_dict = self.evaluate(self.train_set, 
                                           metric_dict = metric_dict,
                                           )  
            
                val_dict = self.evaluate(self.val_set, 
                                         metric_dict = metric_dict,
                                         )                     
                       
                # Record metrics
                score_dict.update(train_dict)
                score_dict.update(val_dict)
                
                # Reset 
                if self.opt.state.get('step_size_list'):
                    score_dict['step_size_list'] = self.opt.state['step_size_list'].copy()
                    self.opt.state['step_size_list'] = list()
                
                # Add score_dict to score_list
                score_list += [score_dict]
        
        end_time = str(datetime.datetime.now())
        
        # ==== store =====================
        self.results['history'] = copy.deepcopy(score_list)
        self.results['summary']['start_time'] = start_time
        self.results['summary']['end_time'] = end_time
        return

    def train_epoch(self):
        """
        Train one epoch.
        """
                
        self.model.train()
        pbar = self.train_loader # tqdm.tqdm(self.train_loader)
        
        for batch in pbar:
            self.opt.zero_grad()    
            
            # get batch and compute model output
            data, targets = batch['data'].to(device=self.device), batch['targets'].to(device=self.device)
<<<<<<< HEAD
            out = self.model(data).to(device=self.device)
                   
            closure = lambda: loss_function(out, targets, backwards=True)
            loss_val = self.opt.step(closure)
            #print((f'Training - {loss_val:.3f}'))
            #pbar.set_description(f'Training - {loss_val:.3f}')
=======
            out = self.model(data)
           
            if not self._custom_closure:
                closure = lambda: self.training_loss.compute(out, targets)
            else:
                closure = lambda: self.opt.closure(out, targets)
                
            loss_val = self.opt.step(closure) # here the magic happens
            
            pbar.set_description(f'Training - {loss_val:.3f}')
>>>>>>> 56696b3f
        
        
        print("Current learning rate", self.sched.get_last_lr()[0])
        
        # update learning rate             
        self.sched.step()       

        return
    
    def evaluate(self, dataset, metric_dict):
        """
        Evaluate model for a given dataset (train or val), and for several metrics.
        
        metric_dict:
            Should have the form {'metric_name1': metric1, 'metric_name2': metric2, ...}
        """
        
        # create temporary DataLoader
        dl = torch.utils.data.DataLoader(dataset, drop_last=True, 
                                         batch_size=self.config['batch_size'])
        pbar = dl #tqdm.tqdm(dl)
        
        self.model.eval()
        score_dict = dict(zip(metric_dict.keys(), np.zeros(len(metric_dict))))
        
        for batch in pbar:
            # get batch and compute model output
            data, targets = batch['data'].to(device=self.device), batch['targets'].to(device=self.device)
            out = self.model(data)
            
            for _met, _met_fun in metric_dict.items():
                # metric takes average over batch ==> multiply with batch size
<<<<<<< HEAD
                score_dict[_met] += this_metric(out, targets).item() * data.shape[0] 
            
            #pbar.set_description(f'Validating {dataset.split}')
=======
                score_dict[_met] += _met_fun.compute(out, targets).item() * data.shape[0] 
                
            pbar.set_description(f'Validating {dataset.split}')
>>>>>>> 56696b3f
            
        
        for _met in metric_dict.keys():
            # Get from sum to average
            score_dict[_met] = float(score_dict[_met] / len(dl.dataset))
            print(score_dict[_met])
            # add split in front of names
            score_dict[dataset.split + '_' + _met] = score_dict.pop(_met)
        
        return score_dict


    def _compute_opt_value(self):
        """
        For linear model, the problem is convex and we can compute the optimal value
        """
        if self.config['model'] == 'linear':
            if self.config['loss_func'] == 'squared':
                opt_val = ridge_opt_value(X=self.train_set.dataset.tensors[0].detach().numpy(),
                                          y=self.train_set.dataset.tensors[1].detach().numpy(),
                                          lmbda = self.config['opt'].get('weight_decay', 0)
                                          )
            elif self.config['loss_func'] == 'logistic':
                opt_val = 1
        else:
            opt_val = None
            
        return opt_val
    
    

        


<|MERGE_RESOLUTION|>--- conflicted
+++ resolved
@@ -21,7 +21,12 @@
         self.data_dir = data_dir
 
         print("CUDA available? ", torch.cuda.is_available())
-        self.device = torch.device(device)
+        
+        if torch.cuda.is_available():
+            self.device = torch.device(device)
+        else:
+            self.device = torch.device('cpu')
+            
         print("Using device: ", self.device)
         
         self.seed = 1234567
@@ -170,15 +175,7 @@
             
             # get batch and compute model output
             data, targets = batch['data'].to(device=self.device), batch['targets'].to(device=self.device)
-<<<<<<< HEAD
             out = self.model(data).to(device=self.device)
-                   
-            closure = lambda: loss_function(out, targets, backwards=True)
-            loss_val = self.opt.step(closure)
-            #print((f'Training - {loss_val:.3f}'))
-            #pbar.set_description(f'Training - {loss_val:.3f}')
-=======
-            out = self.model(data)
            
             if not self._custom_closure:
                 closure = lambda: self.training_loss.compute(out, targets)
@@ -188,7 +185,7 @@
             loss_val = self.opt.step(closure) # here the magic happens
             
             pbar.set_description(f'Training - {loss_val:.3f}')
->>>>>>> 56696b3f
+
         
         
         print("Current learning rate", self.sched.get_last_lr()[0])
@@ -221,15 +218,10 @@
             
             for _met, _met_fun in metric_dict.items():
                 # metric takes average over batch ==> multiply with batch size
-<<<<<<< HEAD
-                score_dict[_met] += this_metric(out, targets).item() * data.shape[0] 
-            
-            #pbar.set_description(f'Validating {dataset.split}')
-=======
                 score_dict[_met] += _met_fun.compute(out, targets).item() * data.shape[0] 
                 
             pbar.set_description(f'Validating {dataset.split}')
->>>>>>> 56696b3f
+
             
         
         for _met in metric_dict.keys():
