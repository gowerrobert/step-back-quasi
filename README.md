--- conflicted
+++ resolved
@@ -44,7 +44,6 @@
 
 There are two ways of specifying a config for `run.py`. 
 
-<<<<<<< HEAD
 1) *dict-type* configs
 
 * Here, the config JSON is a dictionary where you can specify at each key a list or a single entry. 
@@ -56,7 +55,7 @@
 
 * The config JSON is a list, where each entry is a config for a **single training run**. 
 * This format is intended only when you want to launch multiple runs in parallel. You should first create a dict-type config, and then use utilities for creating temporary list-type configs (see an example [here](configs/README.md#example-for-splitting-up-a-config)).
-=======
+
 You can run an experiment with `run.py` or with `run.ipynb`. A minimal example is:
 
 ```
@@ -65,7 +64,6 @@
 Run `python run.py --help` in the terminal for detailed options.
 
 Once you launch experiments, the output is stored as JSON in `output` if no other directory is specified.
->>>>>>> 9679221f
 
 
 ## Output structure
