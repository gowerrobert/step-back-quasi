import torch
from torch.optim.lr_scheduler import LambdaLR, StepLR
import warnings

from .momo import MoMo
<<<<<<< HEAD
from .momo_adam import MomoAdam
=======
from .sps import SPS
>>>>>>> ab0e794f

def get_optimizer(opt_config: dict) -> (torch.optim.Optimizer, dict):
    """
    Main function mapping opt configs to an instance of torch.optim.Optimizer and a dict of hyperparameter arguments (lr, weight_decay,..).  
    
    For all hyperparameters which are not specified, we use PyTorch default.
    """
    
    name = opt_config['name']
    
    if opt_config.get('lr') is None:
        warnings.warn("You have not specified a learning rate. A default value of 1e-3 will be used.")
    
    if name == 'sgd':
        opt_obj = torch.optim.SGD
        
        hyperp = {'lr': opt_config.get('lr', 1e-3),
                  'weight_decay': opt_config.get('weight_decay', 0)
                  }
        
    elif name == 'sgd-m':
        opt_obj = torch.optim.SGD
        # sgd-m with exp. weighted average should have dampening = momentum
        if opt_config.get('dampening') == 'momentum':
            dampening = opt_config.get('momentum', 0.9)
        else:
            dampening = opt_config.get('dampening', 0)
            
        hyperp = {'lr': opt_config.get('lr', 1e-3),
                  'weight_decay': opt_config.get('weight_decay', 0),
                  'momentum': opt_config.get('momentum', 0.9),
                  'nesterov': False,
                  'dampening': dampening
                  }

    elif name == 'sgd-nesterov':
        opt_obj = torch.optim.SGD
        hyperp = {'lr': opt_config.get('lr', 1e-3),
                  'weight_decay': opt_config.get('weight_decay', 0),
                  'momentum': opt_config.get('momentum', 0.9),
                  'nesterov': True,
                  'dampening': opt_config.get('dampening', 0)
                  }
               
    elif name == 'adam':
        opt_obj = torch.optim.Adam
        hyperp = {'lr': opt_config.get('lr', 1e-3),
                  'weight_decay': opt_config.get('weight_decay', 0),
                  'betas': opt_config.get('betas', (0.9, 0.999)),
                  'eps': opt_config.get('eps', 1e-8)
                  }
    
    elif name == 'adamw':
        opt_obj = torch.optim.AdamW
        hyperp = {'lr': opt_config.get('lr', 1e-3),
                  'weight_decay': opt_config.get('weight_decay', 0),
                  'betas': opt_config.get('betas', (0.9, 0.999)),
                  'eps': opt_config.get('eps', 1e-8)
                  }
    
    elif name == 'momo':
        opt_obj = MoMo
        hyperp = {'lr': opt_config.get('lr', 1e-3),
                  'weight_decay': opt_config.get('weight_decay', 0),
                  'beta': opt_config.get('beta', 0.9),
                  'lb': opt_config.get('lb', 0.),
                  'bias_correction': opt_config.get('bias_correction', False)
                  }
<<<<<<< HEAD
    
    elif name == 'momo-adam':
        opt_obj = MomoAdam
        hyperp = {'lr': opt_config.get('lr', 1e-3),
                  'weight_decay': opt_config.get('weight_decay', 0),
                  'betas': opt_config.get('betas', (0.9, 0.999)),
                  'eps': opt_config.get('eps', 1e-8),
                  'lb': opt_config.get('lb', 0.),
                  'divide': opt_config.get('divide', True)
                  }

=======
        
    elif name == 'prox-sps':
        opt_obj = SPS
        hyperp = {'lr': opt_config.get('lr', 1e-3),
                  'weight_decay': opt_config.get('weight_decay', 0),
                  'lb': opt_config.get('lb', 0.),
                  'prox': True
                  }
        
>>>>>>> ab0e794f
    else:
        raise KeyError(f"Unknown optimizer name {name}.")
        
    return opt_obj, hyperp

def get_scheduler(config: dict, opt: torch.optim.Optimizer) -> torch.optim.lr_scheduler._LRScheduler:
    """
    Main function mapping to a learning rate scheduler.
    """
    # if not specified, use constant step sizes
    name = config.get('lr_schedule', 'constant')
    
    if name == 'constant':
        lr_fun = lambda epoch: 1 # this value is multiplied with initial lr
        scheduler = LambdaLR(opt, lr_lambda=lr_fun)
    
    elif name == 'linear':
        lr_fun = lambda epoch: 1/(epoch+1) # this value is multiplied with initial lr
        scheduler = LambdaLR(opt, lr_lambda=lr_fun)
        
    elif name == 'sqrt':
        lr_fun = lambda epoch: (epoch+1)**(-1/2) # this value is multiplied with initial lr
        scheduler = LambdaLR(opt, lr_lambda=lr_fun)
        
    elif name == 'exponential':
        # TODO: allow arguments
        scheduler = StepLR(opt, step_size=50, gamma=0.5)
        
    else:
        raise ValueError(f"Unknown learning rate schedule name {name}.")
    
    return scheduler<|MERGE_RESOLUTION|>--- conflicted
+++ resolved
@@ -3,11 +3,9 @@
 import warnings
 
 from .momo import MoMo
-<<<<<<< HEAD
+
 from .momo_adam import MomoAdam
-=======
 from .sps import SPS
->>>>>>> ab0e794f
 
 def get_optimizer(opt_config: dict) -> (torch.optim.Optimizer, dict):
     """
@@ -76,7 +74,6 @@
                   'lb': opt_config.get('lb', 0.),
                   'bias_correction': opt_config.get('bias_correction', False)
                   }
-<<<<<<< HEAD
     
     elif name == 'momo-adam':
         opt_obj = MomoAdam
@@ -87,8 +84,6 @@
                   'lb': opt_config.get('lb', 0.),
                   'divide': opt_config.get('divide', True)
                   }
-
-=======
         
     elif name == 'prox-sps':
         opt_obj = SPS
@@ -97,8 +92,6 @@
                   'lb': opt_config.get('lb', 0.),
                   'prox': True
                   }
-        
->>>>>>> ab0e794f
     else:
         raise KeyError(f"Unknown optimizer name {name}.")
         
